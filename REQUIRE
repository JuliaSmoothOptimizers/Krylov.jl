<<<<<<< HEAD
julia 0.6 1.0
LinearOperators 0.2.0 0.5.0
=======
julia 0.7 2.0
LinearOperators 0.5.1
>>>>>>> 0d4ebd1e
<|MERGE_RESOLUTION|>--- conflicted
+++ resolved
@@ -1,7 +1,2 @@
-<<<<<<< HEAD
-julia 0.6 1.0
-LinearOperators 0.2.0 0.5.0
-=======
 julia 0.7 2.0
-LinearOperators 0.5.1
->>>>>>> 0d4ebd1e
+LinearOperators 0.5.1